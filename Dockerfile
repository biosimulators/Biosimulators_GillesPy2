# Base OS
FROM python:3.9-slim-buster

<<<<<<< HEAD
ARG VERSION=0.1.35
ARG SIMULATOR_VERSION="1.6.5"
=======
ARG VERSION=0.1.34
ARG SIMULATOR_VERSION="1.6.6"
>>>>>>> 5bc94cdc

# metadata
LABEL \
    org.opencontainers.image.title="GillesPy2" \
    org.opencontainers.image.version="${SIMULATOR_VERSION}" \
    org.opencontainers.image.description="Python 3 package for stochastic simulation of biochemical systems" \
    org.opencontainers.image.url="https://github.com/StochSS/GillesPy2" \
    org.opencontainers.image.documentation="https://stochss.github.io/GillesPy2/" \
    org.opencontainers.image.source="https://github.com/biosimulators/Biosimulators_GillesPy2" \
    org.opencontainers.image.authors="BioSimulators Team <info@biosimulators.org>" \
    org.opencontainers.image.vendor="BioSimulators Team" \
    org.opencontainers.image.licenses="GPL-3.0-only" \
    \
    base_image="python:3.9-slim-buster" \
    version="${VERSION}" \
    software="gillespy2" \
    software.version="${SIMULATOR_VERSION}" \
    about.summary="Python 3 package for stochastic simulation of biochemical systems" \
    about.home="https://github.com/StochSS/GillesPy2" \
    about.documentation="https://stochss.github.io/GillesPy2/" \
    about.license_file="https://raw.githubusercontent.com/stochss/GillesPy2/main/LICENSE" \
    about.license="SPDX:GPL-3.0-only" \
    about.tags="systems biology,biochemical networks,dynamical modeling,stochastic simulation,SBML,SED-ML,COMBINE,OMEX,BioSimulators" \
    maintainer="BioSimulators Team <info@biosimulators.org>"

# Install requirements
RUN apt-get update -y \
    && apt-get install -y --no-install-recommends \
        build-essential \
    && apt-get autoremove -y \
    && rm -rf /var/lib/apt/lists/*

# fonts for matplotlib
RUN apt-get update -y \
    && apt-get install -y --no-install-recommends libfreetype6 \
    && rm -rf /var/lib/apt/lists/*

# Copy code for command-line interface into image and install it
COPY . /root/Biosimulators_GillesPy2
RUN pip install /root/Biosimulators_GillesPy2 \
    && rm -rf /root/Biosimulators_GillesPy2
RUN pip install "gillespy2==${SIMULATOR_VERSION}"
ENV VERBOSE=0 \
    MPLBACKEND=PDF

# Entrypoint
ENTRYPOINT ["biosimulators-gillespy2"]
CMD []<|MERGE_RESOLUTION|>--- conflicted
+++ resolved
@@ -1,13 +1,8 @@
 # Base OS
 FROM python:3.9-slim-buster
 
-<<<<<<< HEAD
 ARG VERSION=0.1.35
-ARG SIMULATOR_VERSION="1.6.5"
-=======
-ARG VERSION=0.1.34
 ARG SIMULATOR_VERSION="1.6.6"
->>>>>>> 5bc94cdc
 
 # metadata
 LABEL \
